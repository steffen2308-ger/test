"""Rundenbasiertes Jump-&-Run-Spiel mit einem Frosch auf schrumpfenden Blättern."""

from __future__ import annotations

import math
import random
import sys
from dataclasses import dataclass
from typing import List, Optional, Sequence, Tuple

import pygame


# Fenster- und Layoutparameter
WINDOW_WIDTH = 800
WINDOW_HEIGHT = 900
HUD_HEIGHT = 110
GRID_MARGIN = 40
MAX_FPS = 60

# Farben
BACKGROUND_COLOR = (18, 32, 64)
HUD_COLOR = (12, 24, 48)
TEXT_COLOR = (240, 240, 240)
WATER_COLOR = (30, 60, 120)
GRID_LINE_COLOR = (12, 28, 60)
LEAF_COLOR = (18, 140, 62)
LEAF_DANGER_COLOR = (222, 184, 54)
LEAF_DEAD_COLOR = (80, 80, 80)
GOAL_COLOR = (200, 60, 60)
FROG_COLOR = (240, 240, 120)

# Spielparameter
INITIAL_GRID_SIZE = 4
INITIAL_LIFETIME = 10.0  # Sekunden
LIFETIME_FACTOR = 0.9
LEAF_MIN_RADIUS = 6.0
LEAF_RADIUS_RANGE = (0.3, 0.65)
DRAG_THRESHOLD = 30


@dataclass
class Leaf:
    """Repräsentiert ein einzelnes Blatt, das im Lauf der Zeit schrumpft."""

    creation_ticks: int
    lifetime: float
    base_radius: float

    def radius(self, now_ticks: int) -> float:
        elapsed_seconds = max(0.0, (now_ticks - self.creation_ticks) / 1000.0)
        if self.lifetime <= 0:
            return 0.0
        progress = min(1.0, elapsed_seconds / self.lifetime)
        return max(0.0, self.base_radius * (1.0 - progress))


@dataclass
class LevelResult:
    """Ergebnisdaten eines abgeschlossenen Levels."""

    level: int
    grid_size: int
    time_seconds: float
    points: float


@dataclass
class FailureInfo:
    """Informationen über ein fehlgeschlagenes Level."""

    level: int
    grid_size: int
    time_seconds: float


class FrogJumpGame:
    """Hauptspielklasse für das rundenbasierte Froschspiel."""

    def __init__(self) -> None:
        pygame.init()
        pygame.display.set_caption("Frosch auf wackeligen Blättern")
        self.screen = pygame.display.set_mode((WINDOW_WIDTH, WINDOW_HEIGHT))
        self.clock = pygame.time.Clock()
        self.font = pygame.font.SysFont("arial", 24)
        self.small_font = pygame.font.SysFont("arial", 20)
        self.big_font = pygame.font.SysFont("arial", 36, bold=True)

        self.running = True
        self.level = 1
        self.total_points = 0.0
        self.results: List[LevelResult] = []
        self.failure: Optional[FailureInfo] = None
        self.drag_start: Optional[Tuple[int, int]] = None

    def run(self) -> None:
        """Steuert den gesamten Spielablauf."""

        while self.running:
            outcome, data = self.play_level()
            if outcome == "quit":
                break
            if outcome == "completed" and isinstance(data, LevelResult):
                self.results.append(data)
                self.total_points += data.points
                self.draw_level_summary(data)
                self.level += 1
                continue
            if outcome == "drowned" and isinstance(data, FailureInfo):
                self.failure = data
                break

        if self.running:
            self.draw_final_summary()

        pygame.quit()

    def play_level(self) -> Tuple[str, Optional[object]]:
        """Führt ein Level aus und liefert das Ergebnis."""

        grid_size = INITIAL_GRID_SIZE + self.level - 1
        lifetime = INITIAL_LIFETIME * (LIFETIME_FACTOR ** (self.level - 1))

        metrics = self._grid_metrics(grid_size)
        level_start_ticks = pygame.time.get_ticks()

<<<<<<< HEAD
        start_position = (0, 0)
        goal_position = (grid_size - 1, grid_size - 1)
        leaves = self._create_leaves(
            grid_size,
            lifetime,
            level_start_ticks,
            metrics.cell_size,
            start_position,
            goal_position,
        )
        frog_position = [start_position[0], start_position[1]]  # (x, y) mit y = 0 unterste Reihe
        level_points = math.sqrt(grid_size * grid_size)
        last_update_ticks = level_start_ticks
=======
        leaves = self._create_leaves(grid_size, lifetime, level_start_ticks, metrics.cell_size)
        frog_position = [0, 0]  # (x, y) mit y = 0 entspricht unterer Reihe
        goal_position = (grid_size - 1, grid_size - 1)
        level_points = math.sqrt(grid_size * grid_size)
>>>>>>> a5178e61

        while self.running:
            now_ticks = pygame.time.get_ticks()
            elapsed_seconds = (now_ticks - level_start_ticks) / 1000.0
<<<<<<< HEAD
            delta_seconds = max(0.0, (now_ticks - last_update_ticks) / 1000.0)
            last_update_ticks = now_ticks

            self._update_leaves(
                leaves,
                now_ticks,
                lifetime,
                metrics.cell_size,
                delta_seconds,
                (start_position, goal_position),
            )

            outcome = self._handle_events(frog_position, grid_size)
            if outcome == "quit":
                return "quit", None

            current_leaf = leaves[frog_position[1]][frog_position[0]]
            if current_leaf is None or current_leaf.radius(now_ticks) <= LEAF_MIN_RADIUS:
                # Frosch ertrinkt
                time_seconds = (now_ticks - level_start_ticks) / 1000.0
                return "drowned", FailureInfo(self.level, grid_size, time_seconds)

            if tuple(frog_position) == goal_position:
                time_seconds = (now_ticks - level_start_ticks) / 1000.0
                return "completed", LevelResult(self.level, grid_size, time_seconds, level_points)

            self._draw_level(
                leaves,
                grid_size,
                metrics,
                frog_position,
                goal_position,
                lifetime,
                level_points,
                elapsed_seconds,
            )
            self.clock.tick(MAX_FPS)

        return "quit", None

    def _handle_events(self, frog_position: List[int], grid_size: int) -> str:
        """Verarbeitet Eingaben für Tastatur und Maus."""

        for event in pygame.event.get():
            if event.type == pygame.QUIT:
                self.running = False
                return "quit"

            if event.type == pygame.KEYDOWN:
                direction = self._direction_for_key(event.key)
                if direction:
                    self._try_move(frog_position, direction, grid_size)

            if event.type == pygame.MOUSEBUTTONDOWN and event.button == 1:
                self.drag_start = event.pos

            if event.type == pygame.MOUSEBUTTONUP and event.button == 1 and self.drag_start:
                dx = event.pos[0] - self.drag_start[0]
                dy = event.pos[1] - self.drag_start[1]
                if abs(dx) >= DRAG_THRESHOLD or abs(dy) >= DRAG_THRESHOLD:
                    direction = self._direction_from_drag(dx, dy)
                    if direction:
                        self._try_move(frog_position, direction, grid_size)
                self.drag_start = None

        return "continue"

    def _direction_for_key(self, key: int) -> Optional[Tuple[int, int]]:
        """Ordnet Richtungstasten und WASD einer Bewegungsrichtung zu."""

        mapping = {
            pygame.K_UP: (0, 1),
            pygame.K_w: (0, 1),
            pygame.K_DOWN: (0, -1),
            pygame.K_s: (0, -1),
            pygame.K_LEFT: (-1, 0),
            pygame.K_a: (-1, 0),
            pygame.K_RIGHT: (1, 0),
            pygame.K_d: (1, 0),
        }
        return mapping.get(key)

    def _direction_from_drag(self, dx: int, dy: int) -> Optional[Tuple[int, int]]:
        """Berechnet aus einer Drag-Bewegung die Sprungrichtung."""

        if abs(dx) > abs(dy):
            return (1, 0) if dx > 0 else (-1, 0)
        if abs(dy) > 0:
            # Bildschirm y wächst nach unten, daher Vorzeichen invertieren
            return (0, 1) if dy < 0 else (0, -1)
        return None

    def _try_move(self, frog_position: List[int], direction: Tuple[int, int], grid_size: int) -> None:
        """Bewegt den Frosch, sofern das Ziel innerhalb des Spielfelds liegt."""

        new_x = frog_position[0] + direction[0]
        new_y = frog_position[1] + direction[1]
        if 0 <= new_x < grid_size and 0 <= new_y < grid_size:
            frog_position[0] = new_x
            frog_position[1] = new_y

    def _create_leaves(
        self,
        grid_size: int,
        lifetime: float,
        creation_ticks: int,
        cell_size: float,
        start_position: Tuple[int, int],
        goal_position: Tuple[int, int],
    ) -> List[List[Optional[Leaf]]]:
        """Erzeugt die Blattmatrix mit zufälligen Startgrößen und Lücken."""

        required_positions = {start_position, goal_position}
        leaves: List[List[Optional[Leaf]]] = []
        for row in range(grid_size):
            row_leaves: List[Optional[Leaf]] = []
            for col in range(grid_size):
                position = (col, row)
                if position in required_positions or random.random() < 0.5:
                    row_leaves.append(
                        self._generate_leaf(creation_ticks, lifetime, cell_size)
                    )
                else:
                    row_leaves.append(None)
            leaves.append(row_leaves)
        return leaves

    def _generate_leaf(
        self, creation_ticks: int, lifetime: float, cell_size: float
    ) -> Leaf:
        """Erzeugt ein neues Blatt mit zufälligem Basisradius."""

        factor = random.uniform(*LEAF_RADIUS_RANGE)
        radius = cell_size * factor
        return Leaf(creation_ticks, lifetime, radius)

    def _update_leaves(
        self,
        leaves: List[List[Optional[Leaf]]],
        now_ticks: int,
        lifetime: float,
        cell_size: float,
        delta_seconds: float,
        required_positions: Sequence[Tuple[int, int]],
    ) -> None:
        """Aktualisiert vorhandene Blätter und lässt neue entstehen."""

        spawn_probability = 1.0 if lifetime <= 0 else 1.0 - math.exp(-delta_seconds / lifetime)
        required = set(required_positions)

        for row in range(len(leaves)):
            for col in range(len(leaves[row])):
                leaf = leaves[row][col]
                if leaf is not None:
                    if leaf.radius(now_ticks) <= 0.0:
                        leaves[row][col] = None
                else:
                    position = (col, row)
                    if position in required:
                        leaves[row][col] = self._generate_leaf(now_ticks, lifetime, cell_size)
                    elif random.random() < spawn_probability:
                        leaves[row][col] = self._generate_leaf(now_ticks, lifetime, cell_size)

    def _grid_metrics(self, grid_size: int) -> "GridMetrics":
        """Berechnet Zellgröße und Offsets für die Darstellung."""

        usable_width = WINDOW_WIDTH - 2 * GRID_MARGIN
        usable_height = WINDOW_HEIGHT - HUD_HEIGHT - 2 * GRID_MARGIN
        cell_size = min(usable_width / grid_size, usable_height / grid_size)
        offset_x = (WINDOW_WIDTH - cell_size * grid_size) / 2
        offset_y = HUD_HEIGHT + (WINDOW_HEIGHT - HUD_HEIGHT - cell_size * grid_size) / 2
        return GridMetrics(cell_size, offset_x, offset_y)

    def _draw_level(
        self,
        leaves: Sequence[Sequence[Optional[Leaf]]],
        grid_size: int,
        metrics: "GridMetrics",
        frog_position: Sequence[int],
        goal_position: Tuple[int, int],
        lifetime: float,
        level_points: float,
        elapsed_seconds: float,
    ) -> None:
        """Zeichnet Spielfeld, Frosch, HUD und Instruktionen."""

        self.screen.fill(BACKGROUND_COLOR)

        now_ticks = pygame.time.get_ticks()
        for row in range(grid_size):
            for col in range(grid_size):
                rect = self._cell_rect(col, row, grid_size, metrics)
                pygame.draw.rect(self.screen, WATER_COLOR, rect)
                pygame.draw.rect(self.screen, GRID_LINE_COLOR, rect, 1)

                leaf = leaves[row][col]
                if leaf is not None:
                    radius = leaf.radius(now_ticks)
                    if radius > 0:
                        ratio = radius / leaf.base_radius if leaf.base_radius > 0 else 0.0
                        color = self._blend_color(LEAF_DANGER_COLOR, LEAF_COLOR, ratio)
                        pygame.draw.circle(self.screen, color, rect.center, int(radius))

                if (col, row) == goal_position:
                    pygame.draw.rect(self.screen, GOAL_COLOR, rect, 3)

        frog_rect = self._cell_rect(frog_position[0], frog_position[1], grid_size, metrics)
        pygame.draw.circle(self.screen, FROG_COLOR, frog_rect.center, int(metrics.cell_size * 0.3))

        self._draw_hud(grid_size, lifetime, level_points, elapsed_seconds)
        self._draw_instructions()

        pygame.display.flip()

    def _draw_hud(
        self,
        grid_size: int,
        lifetime: float,
        level_points: float,
        elapsed_seconds: float,
    ) -> None:
        """Zeigt Levelinformationen und Punktestand."""

        hud_rect = pygame.Rect(0, 0, WINDOW_WIDTH, HUD_HEIGHT)
        pygame.draw.rect(self.screen, HUD_COLOR, hud_rect)

        texts = [
            f"Level: {self.level} ({grid_size}x{grid_size})",
            f"Gesamtpunkte: {self.total_points:.1f}",
            f"Punkte in diesem Level: {level_points:.1f}",
            f"Levelzeit: {elapsed_seconds:.1f}s",
            f"Blattlebensdauer: {lifetime:.1f}s",
        ]

        for index, text in enumerate(texts):
            label = self.font.render(text, True, TEXT_COLOR)
            self.screen.blit(label, (20, 10 + index * 20))

    def _draw_instructions(self) -> None:
        """Stellt Steuerungshinweise am unteren Bildschirmrand dar."""

        instruction = (
            "Steuerung: Pfeiltasten / WASD oder Maus ziehen. Ziel: rotes Feld rechts oben."
        )
        label = self.small_font.render(instruction, True, TEXT_COLOR)
        self.screen.blit(label, (20, WINDOW_HEIGHT - 30))

    def _cell_rect(
        self,
        col: int,
        row: int,
        grid_size: int,
        metrics: "GridMetrics",
    ) -> pygame.Rect:
        """Berechnet das Rechteck einer Zelle basierend auf der Spielkoordinate."""

        x = metrics.offset_x + col * metrics.cell_size
        inverted_row = grid_size - 1 - row
        y = metrics.offset_y + inverted_row * metrics.cell_size
        return pygame.Rect(int(x), int(y), int(metrics.cell_size), int(metrics.cell_size))

    def draw_level_summary(self, result: LevelResult) -> None:
        """Zeigt eine Übersicht nach einem abgeschlossenen Level."""

        title = f"Level {result.level} geschafft!"
        lines = [
            f"Benötigte Zeit: {result.time_seconds:.1f} Sekunden",
            f"Punkte in diesem Level: {result.points:.1f}",
            f"Gesamtpunkte: {self.total_points:.1f}",
        ]
        self._show_overlay(title, lines, "Weiter mit Enter, Leertaste oder Mausklick")

    def draw_final_summary(self) -> None:
        """Zeigt die Übersicht am Ende des Spiels."""

        total_time = math.fsum(result.time_seconds for result in self.results)

        lines: List[str] = []
        if self.results:
            lines.append("Abgeschlossene Level:")
            for result in self.results:
                lines.append(
                    f"  Level {result.level} ({result.grid_size}x{result.grid_size}): "
                    f"{result.time_seconds:.1f}s – {result.points:.1f} Punkte"
                )
        else:
            lines.append("Keine Level abgeschlossen.")

        lines.append(f"Gesamtpunkte: {self.total_points:.1f}")
        lines.append(f"Gesamtzeit: {total_time:.1f} Sekunden")

        if self.failure:
            lines.append(
                f"Spielende in Level {self.failure.level} nach {self.failure.time_seconds:.1f} Sekunden."
            )

        self._show_overlay("Spiel beendet", lines, "Fenster schließen oder Taste drücken, um zu beenden")

    def _show_overlay(self, title: str, lines: Sequence[str], prompt: str) -> None:
        """Blendet ein halbtransparentes Overlay mit Text ein und wartet auf Eingabe."""

        while self.running:
            self._draw_overlay_contents(title, lines, prompt)
            pygame.display.flip()

            for event in pygame.event.get():
                if event.type == pygame.QUIT:
                    self.running = False
                    return
                if event.type == pygame.KEYDOWN and event.key in (pygame.K_RETURN, pygame.K_SPACE):
                    return
                if event.type == pygame.MOUSEBUTTONDOWN:
                    return

            self.clock.tick(30)

    def _draw_overlay_contents(self, title: str, lines: Sequence[str], prompt: str) -> None:
        """Zeichnet den Inhalt des Overlays."""

        overlay = pygame.Surface((WINDOW_WIDTH, WINDOW_HEIGHT))
        overlay.set_alpha(210)
        overlay.fill((0, 0, 0))
        self.screen.blit(overlay, (0, 0))

        title_label = self.big_font.render(title, True, TEXT_COLOR)
        title_rect = title_label.get_rect(center=(WINDOW_WIDTH // 2, WINDOW_HEIGHT // 2 - 100))
        self.screen.blit(title_label, title_rect)

        for index, line in enumerate(lines):
            label = self.font.render(line, True, TEXT_COLOR)
            rect = label.get_rect(center=(WINDOW_WIDTH // 2, WINDOW_HEIGHT // 2 - 40 + index * 30))
            self.screen.blit(label, rect)

        prompt_label = self.small_font.render(prompt, True, TEXT_COLOR)
        prompt_rect = prompt_label.get_rect(center=(WINDOW_WIDTH // 2, WINDOW_HEIGHT // 2 + 120))
        self.screen.blit(prompt_label, prompt_rect)

    def _blend_color(
        self,
        start_color: Tuple[int, int, int],
        end_color: Tuple[int, int, int],
        ratio: float,
    ) -> Tuple[int, int, int]:
        """Mischt zwei Farben anhand eines Faktors im Bereich [0, 1]."""

        clamped = max(0.0, min(1.0, ratio))
        return tuple(
            int(start + (end - start) * clamped) for start, end in zip(start_color, end_color)
        )


=======

            outcome = self._handle_events(frog_position, grid_size)
            if outcome == "quit":
                return "quit", None

            current_leaf = leaves[frog_position[1]][frog_position[0]]
            if current_leaf.radius(now_ticks) <= LEAF_MIN_RADIUS:
                # Frosch ertrinkt
                time_seconds = (now_ticks - level_start_ticks) / 1000.0
                return "drowned", FailureInfo(self.level, grid_size, time_seconds)

            if tuple(frog_position) == goal_position:
                time_seconds = (now_ticks - level_start_ticks) / 1000.0
                return "completed", LevelResult(self.level, grid_size, time_seconds, level_points)

            self._draw_level(
                leaves,
                grid_size,
                metrics,
                frog_position,
                goal_position,
                lifetime,
                level_points,
                elapsed_seconds,
            )
            self.clock.tick(MAX_FPS)

        return "quit", None

    def _handle_events(self, frog_position: List[int], grid_size: int) -> str:
        """Verarbeitet Eingaben für Tastatur und Maus."""

        for event in pygame.event.get():
            if event.type == pygame.QUIT:
                self.running = False
                return "quit"

            if event.type == pygame.KEYDOWN:
                direction = self._direction_for_key(event.key)
                if direction:
                    self._try_move(frog_position, direction, grid_size)

            if event.type == pygame.MOUSEBUTTONDOWN and event.button == 1:
                self.drag_start = event.pos

            if event.type == pygame.MOUSEBUTTONUP and event.button == 1 and self.drag_start:
                dx = event.pos[0] - self.drag_start[0]
                dy = event.pos[1] - self.drag_start[1]
                if abs(dx) >= DRAG_THRESHOLD or abs(dy) >= DRAG_THRESHOLD:
                    direction = self._direction_from_drag(dx, dy)
                    if direction:
                        self._try_move(frog_position, direction, grid_size)
                self.drag_start = None

        return "continue"

    def _direction_for_key(self, key: int) -> Optional[Tuple[int, int]]:
        """Ordnet Richtungstasten und WASD einer Bewegungsrichtung zu."""

        mapping = {
            pygame.K_UP: (0, 1),
            pygame.K_w: (0, 1),
            pygame.K_DOWN: (0, -1),
            pygame.K_s: (0, -1),
            pygame.K_LEFT: (-1, 0),
            pygame.K_a: (-1, 0),
            pygame.K_RIGHT: (1, 0),
            pygame.K_d: (1, 0),
        }
        return mapping.get(key)

    def _direction_from_drag(self, dx: int, dy: int) -> Optional[Tuple[int, int]]:
        """Berechnet aus einer Drag-Bewegung die Sprungrichtung."""

        if abs(dx) > abs(dy):
            return (1, 0) if dx > 0 else (-1, 0)
        if abs(dy) > 0:
            # Bildschirm y wächst nach unten, daher Vorzeichen invertieren
            return (0, 1) if dy < 0 else (0, -1)
        return None

    def _try_move(self, frog_position: List[int], direction: Tuple[int, int], grid_size: int) -> None:
        """Bewegt den Frosch, sofern das Ziel innerhalb des Spielfelds liegt."""

        new_x = frog_position[0] + direction[0]
        new_y = frog_position[1] + direction[1]
        if 0 <= new_x < grid_size and 0 <= new_y < grid_size:
            frog_position[0] = new_x
            frog_position[1] = new_y

    def _create_leaves(
        self,
        grid_size: int,
        lifetime: float,
        creation_ticks: int,
        cell_size: float,
    ) -> List[List[Leaf]]:
        """Erzeugt die Blattmatrix mit zufälligen Startgrößen."""

        leaves: List[List[Leaf]] = []
        for row in range(grid_size):
            row_leaves: List[Leaf] = []
            for _col in range(grid_size):
                factor = random.uniform(*LEAF_RADIUS_RANGE)
                radius = cell_size * factor
                row_leaves.append(Leaf(creation_ticks, lifetime, radius))
            leaves.append(row_leaves)
        return leaves

    def _grid_metrics(self, grid_size: int) -> "GridMetrics":
        """Berechnet Zellgröße und Offsets für die Darstellung."""

        usable_width = WINDOW_WIDTH - 2 * GRID_MARGIN
        usable_height = WINDOW_HEIGHT - HUD_HEIGHT - 2 * GRID_MARGIN
        cell_size = min(usable_width / grid_size, usable_height / grid_size)
        offset_x = (WINDOW_WIDTH - cell_size * grid_size) / 2
        offset_y = HUD_HEIGHT + (WINDOW_HEIGHT - HUD_HEIGHT - cell_size * grid_size) / 2
        return GridMetrics(cell_size, offset_x, offset_y)

    def _draw_level(
        self,
        leaves: Sequence[Sequence[Leaf]],
        grid_size: int,
        metrics: "GridMetrics",
        frog_position: Sequence[int],
        goal_position: Tuple[int, int],
        lifetime: float,
        level_points: float,
        elapsed_seconds: float,
    ) -> None:
        """Zeichnet Spielfeld, Frosch, HUD und Instruktionen."""

        self.screen.fill(BACKGROUND_COLOR)

        for row in range(grid_size):
            for col in range(grid_size):
                rect = self._cell_rect(col, row, grid_size, metrics)
                pygame.draw.rect(self.screen, WATER_COLOR, rect)
                pygame.draw.rect(self.screen, GRID_LINE_COLOR, rect, 1)

                leaf = leaves[row][col]
                now_ticks = pygame.time.get_ticks()
                radius = leaf.radius(now_ticks)
                if radius > 0:
                    ratio = radius / leaf.base_radius if leaf.base_radius > 0 else 0.0
                    color = self._blend_color(LEAF_DANGER_COLOR, LEAF_COLOR, ratio)
                    pygame.draw.circle(self.screen, color, rect.center, int(radius))
                else:
                    pygame.draw.circle(self.screen, LEAF_DEAD_COLOR, rect.center, int(min(rect.width, rect.height) / 4))

                if (col, row) == goal_position:
                    pygame.draw.rect(self.screen, GOAL_COLOR, rect, 3)

        frog_rect = self._cell_rect(frog_position[0], frog_position[1], grid_size, metrics)
        pygame.draw.circle(self.screen, FROG_COLOR, frog_rect.center, int(metrics.cell_size * 0.3))

        self._draw_hud(grid_size, lifetime, level_points, elapsed_seconds)
        self._draw_instructions()

        pygame.display.flip()

    def _draw_hud(
        self,
        grid_size: int,
        lifetime: float,
        level_points: float,
        elapsed_seconds: float,
    ) -> None:
        """Zeigt Levelinformationen und Punktestand."""

        hud_rect = pygame.Rect(0, 0, WINDOW_WIDTH, HUD_HEIGHT)
        pygame.draw.rect(self.screen, HUD_COLOR, hud_rect)

        texts = [
            f"Level: {self.level} ({grid_size}x{grid_size})",
            f"Gesamtpunkte: {self.total_points:.1f}",
            f"Punkte in diesem Level: {level_points:.1f}",
            f"Levelzeit: {elapsed_seconds:.1f}s",
            f"Blattlebensdauer: {lifetime:.1f}s",
        ]

        for index, text in enumerate(texts):
            label = self.font.render(text, True, TEXT_COLOR)
            self.screen.blit(label, (20, 10 + index * 20))

    def _draw_instructions(self) -> None:
        """Stellt Steuerungshinweise am unteren Bildschirmrand dar."""

        instruction = (
            "Steuerung: Pfeiltasten / WASD oder Maus ziehen. Ziel: rotes Feld rechts oben."
        )
        label = self.small_font.render(instruction, True, TEXT_COLOR)
        self.screen.blit(label, (20, WINDOW_HEIGHT - 30))

    def _cell_rect(
        self,
        col: int,
        row: int,
        grid_size: int,
        metrics: "GridMetrics",
    ) -> pygame.Rect:
        """Berechnet das Rechteck einer Zelle basierend auf der Spielkoordinate."""

        x = metrics.offset_x + col * metrics.cell_size
        inverted_row = grid_size - 1 - row
        y = metrics.offset_y + inverted_row * metrics.cell_size
        return pygame.Rect(int(x), int(y), int(metrics.cell_size), int(metrics.cell_size))

    def draw_level_summary(self, result: LevelResult) -> None:
        """Zeigt eine Übersicht nach einem abgeschlossenen Level."""

        title = f"Level {result.level} geschafft!"
        lines = [
            f"Benötigte Zeit: {result.time_seconds:.1f} Sekunden",
            f"Punkte in diesem Level: {result.points:.1f}",
            f"Gesamtpunkte: {self.total_points:.1f}",
        ]
        self._show_overlay(title, lines, "Weiter mit Enter, Leertaste oder Mausklick")

    def draw_final_summary(self) -> None:
        """Zeigt die Übersicht am Ende des Spiels."""

        total_time = math.fsum(result.time_seconds for result in self.results)

        lines: List[str] = []
        if self.results:
            lines.append("Abgeschlossene Level:")
            for result in self.results:
                lines.append(
                    f"  Level {result.level} ({result.grid_size}x{result.grid_size}): "
                    f"{result.time_seconds:.1f}s – {result.points:.1f} Punkte"
                )
        else:
            lines.append("Keine Level abgeschlossen.")

        lines.append(f"Gesamtpunkte: {self.total_points:.1f}")
        lines.append(f"Gesamtzeit: {total_time:.1f} Sekunden")

        if self.failure:
            lines.append(
                f"Spielende in Level {self.failure.level} nach {self.failure.time_seconds:.1f} Sekunden."
            )

        self._show_overlay("Spiel beendet", lines, "Fenster schließen oder Taste drücken, um zu beenden")

    def _show_overlay(self, title: str, lines: Sequence[str], prompt: str) -> None:
        """Blendet ein halbtransparentes Overlay mit Text ein und wartet auf Eingabe."""

        while self.running:
            self._draw_overlay_contents(title, lines, prompt)
            pygame.display.flip()

            for event in pygame.event.get():
                if event.type == pygame.QUIT:
                    self.running = False
                    return
                if event.type == pygame.KEYDOWN and event.key in (pygame.K_RETURN, pygame.K_SPACE):
                    return
                if event.type == pygame.MOUSEBUTTONDOWN:
                    return

            self.clock.tick(30)

    def _draw_overlay_contents(self, title: str, lines: Sequence[str], prompt: str) -> None:
        """Zeichnet den Inhalt des Overlays."""

        overlay = pygame.Surface((WINDOW_WIDTH, WINDOW_HEIGHT))
        overlay.set_alpha(210)
        overlay.fill((0, 0, 0))
        self.screen.blit(overlay, (0, 0))

        title_label = self.big_font.render(title, True, TEXT_COLOR)
        title_rect = title_label.get_rect(center=(WINDOW_WIDTH // 2, WINDOW_HEIGHT // 2 - 100))
        self.screen.blit(title_label, title_rect)

        for index, line in enumerate(lines):
            label = self.font.render(line, True, TEXT_COLOR)
            rect = label.get_rect(center=(WINDOW_WIDTH // 2, WINDOW_HEIGHT // 2 - 40 + index * 30))
            self.screen.blit(label, rect)

        prompt_label = self.small_font.render(prompt, True, TEXT_COLOR)
        prompt_rect = prompt_label.get_rect(center=(WINDOW_WIDTH // 2, WINDOW_HEIGHT // 2 + 120))
        self.screen.blit(prompt_label, prompt_rect)

    def _blend_color(
        self,
        start_color: Tuple[int, int, int],
        end_color: Tuple[int, int, int],
        ratio: float,
    ) -> Tuple[int, int, int]:
        """Mischt zwei Farben anhand eines Faktors im Bereich [0, 1]."""

        clamped = max(0.0, min(1.0, ratio))
        return tuple(
            int(start + (end - start) * clamped) for start, end in zip(start_color, end_color)
        )


>>>>>>> a5178e61
@dataclass
class GridMetrics:
    """Hilfsstruktur mit Darstellungsparametern für das Raster."""

    cell_size: float
    offset_x: float
    offset_y: float


def main() -> None:
    """Startpunkt für das Spiel."""

    game = FrogJumpGame()
    try:
        game.run()
    except Exception:
        pygame.quit()
        raise


if __name__ == "__main__":
    sys.exit(main())<|MERGE_RESOLUTION|>--- conflicted
+++ resolved
@@ -124,7 +124,7 @@
         metrics = self._grid_metrics(grid_size)
         level_start_ticks = pygame.time.get_ticks()
 
-<<<<<<< HEAD
+
         start_position = (0, 0)
         goal_position = (grid_size - 1, grid_size - 1)
         leaves = self._create_leaves(
@@ -138,17 +138,11 @@
         frog_position = [start_position[0], start_position[1]]  # (x, y) mit y = 0 unterste Reihe
         level_points = math.sqrt(grid_size * grid_size)
         last_update_ticks = level_start_ticks
-=======
-        leaves = self._create_leaves(grid_size, lifetime, level_start_ticks, metrics.cell_size)
-        frog_position = [0, 0]  # (x, y) mit y = 0 entspricht unterer Reihe
-        goal_position = (grid_size - 1, grid_size - 1)
-        level_points = math.sqrt(grid_size * grid_size)
->>>>>>> a5178e61
+
 
         while self.running:
             now_ticks = pygame.time.get_ticks()
             elapsed_seconds = (now_ticks - level_start_ticks) / 1000.0
-<<<<<<< HEAD
             delta_seconds = max(0.0, (now_ticks - last_update_ticks) / 1000.0)
             last_update_ticks = now_ticks
 
@@ -500,306 +494,7 @@
         )
 
 
-=======
-
-            outcome = self._handle_events(frog_position, grid_size)
-            if outcome == "quit":
-                return "quit", None
-
-            current_leaf = leaves[frog_position[1]][frog_position[0]]
-            if current_leaf.radius(now_ticks) <= LEAF_MIN_RADIUS:
-                # Frosch ertrinkt
-                time_seconds = (now_ticks - level_start_ticks) / 1000.0
-                return "drowned", FailureInfo(self.level, grid_size, time_seconds)
-
-            if tuple(frog_position) == goal_position:
-                time_seconds = (now_ticks - level_start_ticks) / 1000.0
-                return "completed", LevelResult(self.level, grid_size, time_seconds, level_points)
-
-            self._draw_level(
-                leaves,
-                grid_size,
-                metrics,
-                frog_position,
-                goal_position,
-                lifetime,
-                level_points,
-                elapsed_seconds,
-            )
-            self.clock.tick(MAX_FPS)
-
-        return "quit", None
-
-    def _handle_events(self, frog_position: List[int], grid_size: int) -> str:
-        """Verarbeitet Eingaben für Tastatur und Maus."""
-
-        for event in pygame.event.get():
-            if event.type == pygame.QUIT:
-                self.running = False
-                return "quit"
-
-            if event.type == pygame.KEYDOWN:
-                direction = self._direction_for_key(event.key)
-                if direction:
-                    self._try_move(frog_position, direction, grid_size)
-
-            if event.type == pygame.MOUSEBUTTONDOWN and event.button == 1:
-                self.drag_start = event.pos
-
-            if event.type == pygame.MOUSEBUTTONUP and event.button == 1 and self.drag_start:
-                dx = event.pos[0] - self.drag_start[0]
-                dy = event.pos[1] - self.drag_start[1]
-                if abs(dx) >= DRAG_THRESHOLD or abs(dy) >= DRAG_THRESHOLD:
-                    direction = self._direction_from_drag(dx, dy)
-                    if direction:
-                        self._try_move(frog_position, direction, grid_size)
-                self.drag_start = None
-
-        return "continue"
-
-    def _direction_for_key(self, key: int) -> Optional[Tuple[int, int]]:
-        """Ordnet Richtungstasten und WASD einer Bewegungsrichtung zu."""
-
-        mapping = {
-            pygame.K_UP: (0, 1),
-            pygame.K_w: (0, 1),
-            pygame.K_DOWN: (0, -1),
-            pygame.K_s: (0, -1),
-            pygame.K_LEFT: (-1, 0),
-            pygame.K_a: (-1, 0),
-            pygame.K_RIGHT: (1, 0),
-            pygame.K_d: (1, 0),
-        }
-        return mapping.get(key)
-
-    def _direction_from_drag(self, dx: int, dy: int) -> Optional[Tuple[int, int]]:
-        """Berechnet aus einer Drag-Bewegung die Sprungrichtung."""
-
-        if abs(dx) > abs(dy):
-            return (1, 0) if dx > 0 else (-1, 0)
-        if abs(dy) > 0:
-            # Bildschirm y wächst nach unten, daher Vorzeichen invertieren
-            return (0, 1) if dy < 0 else (0, -1)
-        return None
-
-    def _try_move(self, frog_position: List[int], direction: Tuple[int, int], grid_size: int) -> None:
-        """Bewegt den Frosch, sofern das Ziel innerhalb des Spielfelds liegt."""
-
-        new_x = frog_position[0] + direction[0]
-        new_y = frog_position[1] + direction[1]
-        if 0 <= new_x < grid_size and 0 <= new_y < grid_size:
-            frog_position[0] = new_x
-            frog_position[1] = new_y
-
-    def _create_leaves(
-        self,
-        grid_size: int,
-        lifetime: float,
-        creation_ticks: int,
-        cell_size: float,
-    ) -> List[List[Leaf]]:
-        """Erzeugt die Blattmatrix mit zufälligen Startgrößen."""
-
-        leaves: List[List[Leaf]] = []
-        for row in range(grid_size):
-            row_leaves: List[Leaf] = []
-            for _col in range(grid_size):
-                factor = random.uniform(*LEAF_RADIUS_RANGE)
-                radius = cell_size * factor
-                row_leaves.append(Leaf(creation_ticks, lifetime, radius))
-            leaves.append(row_leaves)
-        return leaves
-
-    def _grid_metrics(self, grid_size: int) -> "GridMetrics":
-        """Berechnet Zellgröße und Offsets für die Darstellung."""
-
-        usable_width = WINDOW_WIDTH - 2 * GRID_MARGIN
-        usable_height = WINDOW_HEIGHT - HUD_HEIGHT - 2 * GRID_MARGIN
-        cell_size = min(usable_width / grid_size, usable_height / grid_size)
-        offset_x = (WINDOW_WIDTH - cell_size * grid_size) / 2
-        offset_y = HUD_HEIGHT + (WINDOW_HEIGHT - HUD_HEIGHT - cell_size * grid_size) / 2
-        return GridMetrics(cell_size, offset_x, offset_y)
-
-    def _draw_level(
-        self,
-        leaves: Sequence[Sequence[Leaf]],
-        grid_size: int,
-        metrics: "GridMetrics",
-        frog_position: Sequence[int],
-        goal_position: Tuple[int, int],
-        lifetime: float,
-        level_points: float,
-        elapsed_seconds: float,
-    ) -> None:
-        """Zeichnet Spielfeld, Frosch, HUD und Instruktionen."""
-
-        self.screen.fill(BACKGROUND_COLOR)
-
-        for row in range(grid_size):
-            for col in range(grid_size):
-                rect = self._cell_rect(col, row, grid_size, metrics)
-                pygame.draw.rect(self.screen, WATER_COLOR, rect)
-                pygame.draw.rect(self.screen, GRID_LINE_COLOR, rect, 1)
-
-                leaf = leaves[row][col]
-                now_ticks = pygame.time.get_ticks()
-                radius = leaf.radius(now_ticks)
-                if radius > 0:
-                    ratio = radius / leaf.base_radius if leaf.base_radius > 0 else 0.0
-                    color = self._blend_color(LEAF_DANGER_COLOR, LEAF_COLOR, ratio)
-                    pygame.draw.circle(self.screen, color, rect.center, int(radius))
-                else:
-                    pygame.draw.circle(self.screen, LEAF_DEAD_COLOR, rect.center, int(min(rect.width, rect.height) / 4))
-
-                if (col, row) == goal_position:
-                    pygame.draw.rect(self.screen, GOAL_COLOR, rect, 3)
-
-        frog_rect = self._cell_rect(frog_position[0], frog_position[1], grid_size, metrics)
-        pygame.draw.circle(self.screen, FROG_COLOR, frog_rect.center, int(metrics.cell_size * 0.3))
-
-        self._draw_hud(grid_size, lifetime, level_points, elapsed_seconds)
-        self._draw_instructions()
-
-        pygame.display.flip()
-
-    def _draw_hud(
-        self,
-        grid_size: int,
-        lifetime: float,
-        level_points: float,
-        elapsed_seconds: float,
-    ) -> None:
-        """Zeigt Levelinformationen und Punktestand."""
-
-        hud_rect = pygame.Rect(0, 0, WINDOW_WIDTH, HUD_HEIGHT)
-        pygame.draw.rect(self.screen, HUD_COLOR, hud_rect)
-
-        texts = [
-            f"Level: {self.level} ({grid_size}x{grid_size})",
-            f"Gesamtpunkte: {self.total_points:.1f}",
-            f"Punkte in diesem Level: {level_points:.1f}",
-            f"Levelzeit: {elapsed_seconds:.1f}s",
-            f"Blattlebensdauer: {lifetime:.1f}s",
-        ]
-
-        for index, text in enumerate(texts):
-            label = self.font.render(text, True, TEXT_COLOR)
-            self.screen.blit(label, (20, 10 + index * 20))
-
-    def _draw_instructions(self) -> None:
-        """Stellt Steuerungshinweise am unteren Bildschirmrand dar."""
-
-        instruction = (
-            "Steuerung: Pfeiltasten / WASD oder Maus ziehen. Ziel: rotes Feld rechts oben."
-        )
-        label = self.small_font.render(instruction, True, TEXT_COLOR)
-        self.screen.blit(label, (20, WINDOW_HEIGHT - 30))
-
-    def _cell_rect(
-        self,
-        col: int,
-        row: int,
-        grid_size: int,
-        metrics: "GridMetrics",
-    ) -> pygame.Rect:
-        """Berechnet das Rechteck einer Zelle basierend auf der Spielkoordinate."""
-
-        x = metrics.offset_x + col * metrics.cell_size
-        inverted_row = grid_size - 1 - row
-        y = metrics.offset_y + inverted_row * metrics.cell_size
-        return pygame.Rect(int(x), int(y), int(metrics.cell_size), int(metrics.cell_size))
-
-    def draw_level_summary(self, result: LevelResult) -> None:
-        """Zeigt eine Übersicht nach einem abgeschlossenen Level."""
-
-        title = f"Level {result.level} geschafft!"
-        lines = [
-            f"Benötigte Zeit: {result.time_seconds:.1f} Sekunden",
-            f"Punkte in diesem Level: {result.points:.1f}",
-            f"Gesamtpunkte: {self.total_points:.1f}",
-        ]
-        self._show_overlay(title, lines, "Weiter mit Enter, Leertaste oder Mausklick")
-
-    def draw_final_summary(self) -> None:
-        """Zeigt die Übersicht am Ende des Spiels."""
-
-        total_time = math.fsum(result.time_seconds for result in self.results)
-
-        lines: List[str] = []
-        if self.results:
-            lines.append("Abgeschlossene Level:")
-            for result in self.results:
-                lines.append(
-                    f"  Level {result.level} ({result.grid_size}x{result.grid_size}): "
-                    f"{result.time_seconds:.1f}s – {result.points:.1f} Punkte"
-                )
-        else:
-            lines.append("Keine Level abgeschlossen.")
-
-        lines.append(f"Gesamtpunkte: {self.total_points:.1f}")
-        lines.append(f"Gesamtzeit: {total_time:.1f} Sekunden")
-
-        if self.failure:
-            lines.append(
-                f"Spielende in Level {self.failure.level} nach {self.failure.time_seconds:.1f} Sekunden."
-            )
-
-        self._show_overlay("Spiel beendet", lines, "Fenster schließen oder Taste drücken, um zu beenden")
-
-    def _show_overlay(self, title: str, lines: Sequence[str], prompt: str) -> None:
-        """Blendet ein halbtransparentes Overlay mit Text ein und wartet auf Eingabe."""
-
-        while self.running:
-            self._draw_overlay_contents(title, lines, prompt)
-            pygame.display.flip()
-
-            for event in pygame.event.get():
-                if event.type == pygame.QUIT:
-                    self.running = False
-                    return
-                if event.type == pygame.KEYDOWN and event.key in (pygame.K_RETURN, pygame.K_SPACE):
-                    return
-                if event.type == pygame.MOUSEBUTTONDOWN:
-                    return
-
-            self.clock.tick(30)
-
-    def _draw_overlay_contents(self, title: str, lines: Sequence[str], prompt: str) -> None:
-        """Zeichnet den Inhalt des Overlays."""
-
-        overlay = pygame.Surface((WINDOW_WIDTH, WINDOW_HEIGHT))
-        overlay.set_alpha(210)
-        overlay.fill((0, 0, 0))
-        self.screen.blit(overlay, (0, 0))
-
-        title_label = self.big_font.render(title, True, TEXT_COLOR)
-        title_rect = title_label.get_rect(center=(WINDOW_WIDTH // 2, WINDOW_HEIGHT // 2 - 100))
-        self.screen.blit(title_label, title_rect)
-
-        for index, line in enumerate(lines):
-            label = self.font.render(line, True, TEXT_COLOR)
-            rect = label.get_rect(center=(WINDOW_WIDTH // 2, WINDOW_HEIGHT // 2 - 40 + index * 30))
-            self.screen.blit(label, rect)
-
-        prompt_label = self.small_font.render(prompt, True, TEXT_COLOR)
-        prompt_rect = prompt_label.get_rect(center=(WINDOW_WIDTH // 2, WINDOW_HEIGHT // 2 + 120))
-        self.screen.blit(prompt_label, prompt_rect)
-
-    def _blend_color(
-        self,
-        start_color: Tuple[int, int, int],
-        end_color: Tuple[int, int, int],
-        ratio: float,
-    ) -> Tuple[int, int, int]:
-        """Mischt zwei Farben anhand eines Faktors im Bereich [0, 1]."""
-
-        clamped = max(0.0, min(1.0, ratio))
-        return tuple(
-            int(start + (end - start) * clamped) for start, end in zip(start_color, end_color)
-        )
-
-
->>>>>>> a5178e61
+
 @dataclass
 class GridMetrics:
     """Hilfsstruktur mit Darstellungsparametern für das Raster."""
